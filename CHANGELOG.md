--- conflicted
+++ resolved
@@ -8,18 +8,17 @@
 
 - *File* API now provides a *read* method
   in order to read a file's bytes. Added
-  corresponding tests.
+  corresponding tests. (https://github.com/manoss96/fluke/issues/11)
    
 ### Changed
  
 ### Fixed
 
-<<<<<<< HEAD
-- Bug in *test_storage.MockSFTPClient.getfo*.
-=======
-Explicitly sort the results of ``os.listdir`` and ``os.walk``
+- Bug in *test_storage.MockSFTPClient.getfo*. (https://github.com/manoss96/fluke/issues/11)
+
+- Explicitly sort the results of ``os.listdir`` and ``os.walk``
 due to inconsistent order.
->>>>>>> 95cf6354
+
  
 ## [0.1.0] - 2023-03-06
  
